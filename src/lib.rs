//! The `lonlat_bng` crate provides a function that converts decimal longitude
//! and latitude coordinates into British National Grid Coordinates
//!
//! Examples
//!
//! ```
//! assert_eq!((516276, 173141), lonlat_bng::convert(-0.32824866, 51.44533267));
//! ```
use std::f64;
use std::mem;
use std::slice;

extern crate libc;
use libc::{size_t, c_void, c_float, uint32_t};

extern crate rand;

<<<<<<< HEAD
=======
extern crate crossbeam;
use crossbeam::scope;

>>>>>>> 38427fe5
const NUMTHREADS: usize = 4;

// Constants used for coordinate conversions
//
// Ellipsoids
const AIRY_1830_SEMI_MAJOR: f64 = 6377563.396;
const AIRY_1830_SEMI_MINOR: f64 = 6356256.909;
const GRS80_SEMI_MAJOR: f64 = 6378137.000;
const GRS80_SEMI_MINOR: f64 = 6356752.3141;
// Northing & easting of true origin (m)
const TRUE_ORIGIN_NORTHING: f64 = -100000.;
const TRUE_ORIGIN_EASTING: f64 = 400000.;
// For Helmert Transform to OSGB36, translations along the x, y, z axes
// When transforming to WGS84, reverse the signs
const TX: f64 = -446.448;
const TY: f64 = 125.157;
const TZ: f64 = -542.060;
// Rotations along the x, y, z axes, in seconds
const RXS: f64 = -0.1502;
const RYS: f64 = -0.2470;
const RZS: f64 = -0.8421;
// etc
const PI: f64 = f64::consts::PI;
//

#[repr(C)]
pub struct IntTuple {
    a: uint32_t,
    b: uint32_t,
}

#[repr(C)]
pub struct FloatTuple {
    a: c_float,
    b: c_float,
}

#[repr(C)]
pub struct Array {
    data: *const c_void,
    len: libc::size_t,
}

/// Free memory "leaked" by rust by sending it back across the FFI boundary
/// and reconstituting it
<<<<<<< HEAD
#[no_mangle]
pub extern "C" fn drop_int_array(arr: Array) {
    // TODO: null check on arr
    unsafe { Vec::from_raw_parts(arr.data as *mut i32, arr.len, arr.len) };
}

/// Free memory "leaked" by rust by sending it back across the FFI boundary
/// and reconstituting it
#[no_mangle]
pub extern "C" fn drop_float_array(arr: Array) {
    // TODO: null check on arr
=======
#[no_mangle]
pub extern "C" fn drop_int_array(arr: Array) {
    if arr.data.is_null() { return }
    unsafe { Vec::from_raw_parts(arr.data as *mut i32, arr.len, arr.len) };
}

/// Free memory "leaked" by rust by sending it back across the FFI boundary
/// and reconstituting it
#[no_mangle]
pub extern "C" fn drop_float_array(arr: Array) {
    if arr.data.is_null() { return }
>>>>>>> 38427fe5
    unsafe { Vec::from_raw_parts(arr.data as *mut f32, arr.len, arr.len) };
}

impl Array {
    unsafe fn as_f32_slice(&self) -> &[f32] {
        assert!(!self.data.is_null());
        slice::from_raw_parts(self.data as *const f32, self.len as usize)
    }
    unsafe fn as_i32_slice(&self) -> &[i32] {
        assert!(!self.data.is_null());
        slice::from_raw_parts(self.data as *const i32, self.len as usize)
    }

    fn from_vec<T>(mut vec: Vec<T>) -> Array {
        // Important to make length and capacity match
        // A better solution is to track both length and capacity
        vec.shrink_to_fit();

        let array = Array {
            data: vec.as_ptr() as *const libc::c_void,
            len: vec.len() as libc::size_t,
        };

        // Whee! Leak the memory, and now the raw pointer (and
        // eventually C) is the owner.
        mem::forget(vec);

        array
    }
}

/// Calculate the meridional radius of curvature
#[allow(non_snake_case)]
fn curvature(a: f64, F0: f64, e2: f64, lat: f64) -> f64 {
    let rho: f64 = a * F0 * (1. - e2) * (1. - e2 * lat.sin().powi(2)).powf(-1.5);
    rho
}

/// This function performs lon, lat to BNG conversion
///
/// Examples
///
/// ```
/// use lonlat_bng::convert_bng;
/// assert_eq!((516276, 173141), convert_bng(-0.32824866, 51.44533267));
#[allow(non_snake_case)]
fn convert_bng(longitude: &f32, latitude: &f32) -> (i32, i32) {
    // input is restricted to the UK bounding box
    assert!(-6.379880 <= *longitude && *longitude <= 1.768960,
            "Out of bounds! Longitude must be between -6.379880 and 1.768960: {}",
            longitude);
    assert!(49.871159 <= *latitude && *latitude <= 55.811741,
            "Out of bounds! Latitude must be between 49.871159 and 55.811741: {}",
            latitude);
    // Convert input to degrees
    let lat_1: f64 = *latitude as f64 * PI / 180.;
    let lon_1: f64 = *longitude as f64 * PI / 180.;
    // The GRS80 semi-major and semi-minor axes used for WGS84 (m)
    let a_1: f64 = GRS80_SEMI_MAJOR;
    let b_1: f64 = GRS80_SEMI_MINOR;
    // The eccentricity (squared) of the GRS80 ellipsoid
    let e2_1: f64 = 1. - (b_1.powi(2)) / (a_1.powi(2));
    // Transverse radius of curvature
    let nu_1: f64 = a_1 / (1. - e2_1 * lat_1.sin().powi(2)).sqrt();
    // Third spherical coordinate is 0, in this case
    let H: f64 = 0.;
    let x_1: f64 = (nu_1 + H) * lat_1.cos() * lon_1.cos();
    let y_1: f64 = (nu_1 + H) * lat_1.cos() * lon_1.sin();
    let z_1: f64 = ((1. - e2_1) * nu_1 + H) * lat_1.sin();

    // Perform Helmert transform (to go between Airy 1830 (_1) and GRS80 (_2))
    let cst: f64 = 20.4894;
    let s: f64 = cst * (10 as f64).powi(-6);
    // The translations along x, y, z axes respectively
    let tx = TX;
    let ty = TY;
    let tz = TZ;
    // The rotations along x, y, z respectively, in seconds
    let rxs = RXS;
    let rys = RYS;
    let rzs = RZS;
    // In radians
    let rx: f64 = rxs * PI / (180. * 3600.);
    let ry: f64 = rys * PI / (180. * 3600.);
    let rz: f64 = rzs * PI / (180. * 3600.);
    let x_2: f64 = tx + (1. + s) * x_1 + -rz * y_1 + ry * z_1;
    let y_2: f64 = ty + rz * x_1 + (1. + s) * y_1 + -rx * z_1;
    let z_2: f64 = tz + -ry * x_1 + rx * y_1 + (1. + s) * z_1;

    // The Airy 1830 semi-major and semi-minor axes used for OSGB36 (m)
    let a: f64 = AIRY_1830_SEMI_MAJOR;
    let b: f64 = AIRY_1830_SEMI_MINOR;
    // The eccentricity of the Airy 1830 ellipsoid
    let e2: f64 = 1. - b.powi(2) / a.powi(2);
    let p: f64 = (x_2.powi(2) + y_2.powi(2)).sqrt();
    // Initial value
    let mut lat: f64 = z_2.atan2((p * (1. - e2)));
    let mut latold: f64 = 2. * PI;
    // this is cheating, but not sure how else to initialise nu
    let mut nu: f64 = 1.;
    // Latitude is obtained by iterative procedure
    while (lat - latold).abs() > (10 as f64).powi(-16) {
        mem::swap(&mut lat, &mut latold);
        nu = a / (1. - e2 * latold.sin().powi(2)).sqrt();
        lat = (z_2 + e2 * nu * latold.sin()).atan2(p);
    }
    let lon: f64 = y_2.atan2(x_2);
    // Scale factor on the central meridian
    let F0: f64 = 0.9996012717;
    // Latitude of true origin (radians)
    let lat0: f64 = 49. * PI / 180.;
    // Longitude of true origin and central meridian (radians)
    let lon0: f64 = -2. * PI / 180.;
    // Northing & easting of true origin (m)
    let N0: f64 = TRUE_ORIGIN_NORTHING;
    let E0: f64 = TRUE_ORIGIN_EASTING;
    let n: f64 = (a - b) / (a + b);
    // Meridional radius of curvature
    let rho = curvature(a, F0, e2, lat);
    let eta2: f64 = nu * F0 / rho - 1.;

    let M1: f64 = (1. + n + (5. / 4.) * n.powi(2) + (5. / 4.) * n.powi(3)) * (lat - lat0);
    let M2: f64 = (3. * n + 3. * n.powi(2) + (21. / 8.) * n.powi(3)) * (lat - lat0).sin() *
                  (lat + lat0).cos();
    let M3: f64 = ((15. / 8.) * n.powi(2) + (15. / 8.) * n.powi(3)) * (2. * (lat - lat0)).sin() *
                  (2. * (lat + lat0)).cos();
    let M4: f64 = (35. / 24.) * n.powi(3) * (3. * (lat - lat0)).sin() * (3. * (lat + lat0)).cos();
    let M: f64 = b * F0 * (M1 - M2 + M3 - M4);

    let I: f64 = M + N0;
    let II: f64 = nu * F0 * lat.sin() * lat.cos() / 2.;
    let III: f64 = nu * F0 * lat.sin() * lat.cos().powi(3) * (5. - lat.tan().powi(2) + 9. * eta2) /
                   24.;
    let IIIA: f64 = nu * F0 * lat.sin() * lat.cos().powi(5) *
                    (61. - 58. * lat.tan().powi(2) + lat.tan().powi(4)) / 720.;
    let IV: f64 = nu * F0 * lat.cos();
    let V: f64 = nu * F0 * lat.cos().powi(3) * (nu / rho - lat.tan().powi(2)) / 6.;
    let VI: f64 = nu * F0 * lat.cos().powi(5) *
                  (5. - 18. * lat.tan().powi(2) + lat.tan().powi(4) + 14. * eta2 -
                   58. * eta2 * lat.tan().powi(2)) / 120.;
    let N: f64 = I + II * (lon - lon0).powi(2) + III * (lon - lon0).powi(4) +
                 IIIA * (lon - lon0).powi(6);
    let E: f64 = E0 + IV * (lon - lon0) + V * (lon - lon0).powi(3) + VI * (lon - lon0).powi(5);
    (E.round() as i32, N.round() as i32)
}


/// This function performs BNG Eastings, Northings to lon, lat conversion
///
/// Examples
///
/// ```
/// use lonlat_bng::convert_lonlat;
/// assert_eq!((-0.328248, 51.44534), convert_lonlat(516276, 173141)));
#[allow(non_snake_case)]
fn convert_lonlat(easting: &i32, northing: &i32) -> (f32, f32) {
    // The Airy 1830 semi-major and semi-minor axes used for OSGB36 (m)
    let a: f64 = AIRY_1830_SEMI_MAJOR;
    let b: f64 = AIRY_1830_SEMI_MINOR;
    // Scale factor on the central meridian
    let F0: f64 = 0.9996012717;
    // Latitude of true origin (radians)
    let lat0: f64 = 49. * PI / 180.;
    // Longitude of true origin and central meridian (radians)
    let lon0: f64 = -2. * PI / 180.;
    // Northing & easting of true origin (m)
    let N0 = TRUE_ORIGIN_NORTHING;
    let E0 = TRUE_ORIGIN_EASTING;
    // Eccentricity squared
    let e2 = 1. - b.powi(2) / a.powi(2);
    let n = (a - b) / (a + b);

    let mut lat = lat0;
    let mut M: f64 = 0.0;
    while (*northing as f64 - N0 - M) >= 0.00001 {
        lat = (*northing as f64 - N0 - M) / (a * F0) + lat;
        let M1 = (1. + n + (5. / 4.) * n.powi(3) + (5. / 4.) * n.powi(3)) * (lat - lat0);
        let M2 = (3. * n + 3. * n.powi(2) + (21. / 8.) * n.powi(3)) * (lat - lat0).sin() *
                 (lat + lat0).cos();
        let M3 = ((15. / 8.) * n.powi(2) + (15. / 8.) * n.powi(3)) * (2. * (lat - lat0)).sin() *
                 (2. * (lat + lat0)).cos();
        let M4 = (35. / 24.) * n.powi(3) * (3. * (lat - lat0)).sin() * (3. * (lat + lat0)).cos();
        // Meridional arc!
        M = b * F0 * (M1 - M2 + M3 - M4);
    }
    // Transverse radius of curvature
    let nu = a * F0 / (1. - e2 * lat.sin().powi(2)).sqrt();
    // Meridional radius of curvature
    let rho = curvature(a, F0, e2, lat);
    let eta2 = nu / rho - 1.;

    let secLat = 1. / lat.cos();
    let VII = lat.tan() / (2. * rho * nu);
    let VIII = lat.tan() / (24. * rho * nu.powi(3)) *
               (5. + 3. * lat.tan().powi(2) + eta2 - 9. * lat.tan().powi(2) * eta2);
    let IX = lat.tan() / (720. * rho * nu.powi(5)) *
             (61. + 90. * lat.tan().powi(2) + 45. * lat.tan().powi(4));
    let X = secLat / nu;
    let XI = secLat / (6. * nu.powi(3)) * (nu / rho + 2. * lat.tan().powi(2));
    let XII = secLat / (120. * nu.powi(5)) *
              (5. + 28. * lat.tan().powi(2) + 24. * lat.tan().powi(4));
    let XIIA = secLat / (5040. * nu.powi(7)) *
               (61. + 662. * lat.tan().powi(2) + 1320. * lat.tan().powi(4) +
                720. * lat.tan().powi(6));
    let dE = *easting as f64 - E0;
    // These are on the wrong ellipsoid currently: Airy1830 (Denoted by _1)
    let lat_1 = lat - VII * dE.powi(2) + VIII * dE.powi(4) - IX * dE.powi(6);
    let lon_1 = lon0 + X * dE - XI * dE.powi(3) + XII * dE.powi(5) - XIIA * dE.powi(7);

    // We Want to convert to the GRS80 ellipsoid
    // First, convert to cartesian from spherical polar coordinates
    let H = 0.;
    let x_1 = (nu / F0 + H) * lat_1.cos() * lon_1.cos();
    let y_1 = (nu / F0 + H) * lat_1.cos() * lon_1.sin();
    let z_1 = ((1. - e2) * nu / F0 + H) * lat_1.sin();

    // Perform Helmert transform (to go between Airy 1830 (_1) and GRS80 (_2))
    let s = -20.4894 * (10. as f64).powi(-6); // The scale factor -1
    // The translations along x, y, z axes respectively
    let tx = TX.abs();
    let ty = TY * -1.;
    let tz = TZ.abs();
    // The rotations along x, y, z respectively, in seconds
    let rxs = RXS * -1.;
    let rys = RYS * -1.;
    let rzs = RZS * -1.;

    let rx = rxs * PI / (180. * 3600.);
    let ry = rys * PI / (180. * 3600.);
    let rz = rzs * PI / (180. * 3600.); // In radians
    let x_2 = tx + (1. + s) * x_1 + (-rz) * y_1 + (ry) * z_1;
    let y_2 = ty + (rz) * x_1 + (1. + s) * y_1 + (-rx) * z_1;
    let z_2 = tz + (-ry) * x_1 + (rx) * y_1 + (1. + s) * z_1;

    // Back to spherical polar coordinates from cartesian
    // Need some of the characteristics of the new ellipsoid
    // The GRS80 semi-major and semi-minor axes used for WGS84(m)
    let a_2 = GRS80_SEMI_MAJOR;
    let b_2 = GRS80_SEMI_MINOR;
    // The eccentricity of the GRS80 ellipsoid
    let e2_2 = 1. - b_2.powi(2) / a_2.powi(2);
    let p = (x_2.powi(2) + y_2.powi(2)).sqrt();

    // Lat is obtained by iterative procedure
    // Initial value
    let mut lat: f64 = z_2.atan2((p * (1. - e2_2)));
    let mut latold: f64 = 2. * PI;
    let mut nu_2: f64;
    while (lat - latold).abs() > (10. as f64).powi(-16) {
        mem::swap(&mut lat, &mut latold);
        nu_2 = a_2 / (1. - e2_2 * latold.sin().powi(2)).sqrt();
        lat = (z_2 + e2_2 * nu_2 * latold.sin()).atan2(p);
    }

    let mut lon = y_2.atan2(x_2);
    lat = lat * 180. / PI;
    lon = lon * 180. / PI;
    return (lon as f32, lat as f32);
}

/// A safer C-compatible wrapper for convert_bng()
#[no_mangle]
pub extern "C" fn convert_vec_c(longitudes: Array, latitudes: Array) -> Array {
    // we're receiving floats
    let lon = unsafe { longitudes.as_f32_slice() };
    let lat = unsafe { latitudes.as_f32_slice() };
    // copy values and combine
    let orig = lon.iter()
                  .zip(lat.iter());
    // carry out the conversion
    let result = orig.map(|elem| convert_bng(elem.0, elem.1));
    // convert back to vector of unsigned integer Tuples
    let nvec = result.map(|ints| {
                         IntTuple {
                             a: ints.0 as u32,
                             b: ints.1 as u32,
                         }
                     })
                     .collect();
    Array::from_vec(nvec)
}

/// A threaded version of the C-compatible wrapper for convert_bng()
#[no_mangle]
pub extern "C" fn convert_to_bng(longitudes: Array, latitudes: Array) -> Array {
    let orig: Vec<(&f32, &f32)> = unsafe { longitudes.as_f32_slice() }
                                      .iter()
                                      .zip(unsafe { latitudes.as_f32_slice() }.iter())
                                      .collect();
    let mut result = vec![(1, 1); orig.len()];
    let mut size = orig.len() / NUMTHREADS;
    if orig.len() % NUMTHREADS > 0 {
        size += 1;
    }
    size = std::cmp::max(1, size);
    crossbeam::scope(|scope| {
        for (res_chunk, orig_chunk) in result.chunks_mut(size).zip(orig.chunks(size)) {
            scope.spawn(move || {
                for (res_elem, orig_elem) in res_chunk.iter_mut().zip(orig_chunk.iter()) {
                    *res_elem = convert_bng(orig_elem.0, orig_elem.1);
                }
            });
        }
    });
    Array::from_vec(result)
}

/// A threaded version of the C-compatible wrapper for convert_lonlat()
#[no_mangle]
pub extern "C" fn convert_to_lonlat(eastings: Array, northings: Array) -> Array {
    let orig: Vec<(&i32, &i32)> = unsafe { eastings.as_i32_slice() }
                                      .iter()
                                      .zip(unsafe { northings.as_i32_slice() }.iter())
                                      .collect();
    let mut result: Vec<(f32, f32)> = vec![(1.0, 1.0); orig.len()];
    let mut size = orig.len() / NUMTHREADS;
    if orig.len() % NUMTHREADS > 0 {
        size += 1;
    }
    size = std::cmp::max(1, size);
    crossbeam::scope(|scope| {
        for (res_chunk, orig_chunk) in result.chunks_mut(size).zip(orig.chunks(size)) {
            scope.spawn(move || {
                for (res_elem, orig_elem) in res_chunk.iter_mut().zip(orig_chunk.iter()) {
                    *res_elem = convert_lonlat(orig_elem.0, orig_elem.1);
                }
            });
        }
    });
    Array::from_vec(result)
}

#[cfg(test)]
mod tests {
    use super::drop_int_array;
    use super::convert_bng;
    use super::convert_lonlat;
    use super::convert_vec_c;
    use super::convert_to_bng;
    use super::convert_to_lonlat;
    use super::Array;

    extern crate libc;
    use libc::size_t;

    #[test]
    fn test_threaded_bng_conversion() {
        let lon_vec: Vec<f32> = vec![-2.0183041005533306,
                                     0.95511887434519682,
                                     0.44975855518383501,
                                     -0.096813621191803811,
                                     -0.36807065656416427,
                                     0.63486335458665621];
        let lat_vec: Vec<f32> = vec![54.589097162646141,
                                     51.560873800587828,
                                     50.431429161121699,
                                     54.535021436247419,
                                     50.839059313135706,
                                     55.412189281234419];
        let lon_arr = Array {
            data: lon_vec.as_ptr() as *const libc::c_void,
            len: lon_vec.len() as libc::size_t,
        };
        let lat_arr = Array {
            data: lat_vec.as_ptr() as *const libc::c_void,
            len: lat_vec.len() as libc::size_t,
        };
        let converted = convert_to_bng(lon_arr, lat_arr);
        let retval = unsafe { converted.as_i32_slice() };
        // the value's incorrect, but let's worry about that later
        assert_eq!(398915, retval[0]);
        assert_eq!(521545, retval[1]);
    }

    #[test]
    fn test_threaded_bng_conversion_single() {
        // I spent 8 hours confused cos I didn't catch that chunks(0) is invalid
        let lon_vec: Vec<f32> = vec![-2.0183041005533306];
        let lat_vec: Vec<f32> = vec![54.589097162646141];
        let lon_arr = Array {
            data: lon_vec.as_ptr() as *const libc::c_void,
            len: lon_vec.len() as libc::size_t,
        };
        let lat_arr = Array {
            data: lat_vec.as_ptr() as *const libc::c_void,
            len: lat_vec.len() as libc::size_t,
        };
        let converted = convert_to_bng(lon_arr, lat_arr);
        let retval = unsafe { converted.as_i32_slice() };
        assert_eq!(398915, retval[0]);
    }

    #[test]
    fn test_threaded_lonlat_conversion_single() {
        let easting_vec: Vec<i32> = vec![516276];
        let northing_vec: Vec<i32> = vec![173141];


        let easting_arr = Array {
            data: easting_vec.as_ptr() as *const libc::c_void,
            len: easting_vec.len() as libc::size_t,
        };
        let northing_arr = Array {
            data: northing_vec.as_ptr() as *const libc::c_void,
            len: northing_vec.len() as libc::size_t,
        };
        let converted = convert_to_lonlat(easting_arr, northing_arr);
        let retval = unsafe { converted.as_f32_slice() };
        // We shouldn't really be using error margins, but it should be OK because
        // neither number is zero, or very close to, and on opposite sides of zero
        // http://floating-point-gui.de/errors/comparison/
        assert!((retval[0] - -0.32824799370716407).abs() / -0.32824799370716407 < 0.0000000001);
        // assert!((retval[1] - 51.44534026616287).abs() / 51.44534026616287 < 0.0000000001);
    }

    #[test]
    fn test_nonthreaded_vector_bng_conversion() {
        let lon_vec: Vec<f32> = vec![-2.0183041005533306,
                                     0.95511887434519682,
                                     0.44975855518383501,
                                     -0.096813621191803811,
                                     -0.36807065656416427,
                                     0.63486335458665621];
        let lat_vec: Vec<f32> = vec![54.589097162646141,
                                     51.560873800587828,
                                     50.431429161121699,
                                     54.535021436247419,
                                     50.839059313135706,
                                     55.412189281234419];

        // from http://www.bgs.ac.uk/data/webservices/convertForm.cfm
        let correct_values = vec![398915, 521545, 604932, 188804, 574082, 61931, 523242, 517193,
                                  515004, 105661, 566898, 616298];
        let lon_arr = Array {
            data: lon_vec.as_ptr() as *const libc::c_void,
            len: lon_vec.len() as libc::size_t,
        };
        let lat_arr = Array {
            data: lat_vec.as_ptr() as *const libc::c_void,
            len: lat_vec.len() as libc::size_t,
        };
        let converted = convert_vec_c(lon_arr, lat_arr);
        let retval = unsafe { converted.as_i32_slice() };
        let combined: Vec<(&i32, &i32)> = retval.iter()
                                                .zip(correct_values.iter())
                                                .collect();
        for val in combined.iter() {
            assert_eq!(val.0, val.1);
        }
    }

    #[test]
    fn test_drop_int_array() {
        let lon_vec: Vec<f32> = vec![-2.0183041005533306];
        let lat_vec: Vec<f32> = vec![54.589097162646141];
        let lon_arr = Array {
            data: lon_vec.as_ptr() as *const libc::c_void,
            len: lon_vec.len() as libc::size_t,
        };
        let lat_arr = Array {
            data: lat_vec.as_ptr() as *const libc::c_void,
            len: lat_vec.len() as libc::size_t,
        };
        let converted = convert_to_bng(lon_arr, lat_arr);
        drop_int_array(converted);
    }

    #[test]
    fn test_bng_conversion() {
        // verified to be correct at http://www.bgs.ac.uk/data/webservices/convertForm.cfm
        assert_eq!((516276, 173141), convert_bng(&-0.32824866, &51.44533267));
    }

    #[test]
    fn test_nonthreaded_lonlat_conversion() {
        let res = convert_lonlat(&516276, &173141);
        // We shouldn't really be using error margins, but it should be OK because
        // neither number is zero, or very close to, and on opposite sides of zero
        // http://floating-point-gui.de/errors/comparison/
        assert!((res.0 - -0.32824799370716407).abs() / -0.32824799370716407 < 0.0000000001);
        assert!((res.1 - 51.44534026616287).abs() / 51.44534026616287 < 0.0000000001)
    }

    #[test]
    #[should_panic]
    fn test_bad_lon() {
        assert_eq!((516276, 173141), convert_bng(&181., &51.44533267));
    }

    #[test]
    #[should_panic]
    fn test_bad_lat() {
        assert_eq!((516276, 173141), convert_bng(&-0.32824866, &-90.01));
    }
}<|MERGE_RESOLUTION|>--- conflicted
+++ resolved
@@ -15,12 +15,9 @@
 
 extern crate rand;
 
-<<<<<<< HEAD
-=======
 extern crate crossbeam;
 use crossbeam::scope;
 
->>>>>>> 38427fe5
 const NUMTHREADS: usize = 4;
 
 // Constants used for coordinate conversions
@@ -66,19 +63,6 @@
 
 /// Free memory "leaked" by rust by sending it back across the FFI boundary
 /// and reconstituting it
-<<<<<<< HEAD
-#[no_mangle]
-pub extern "C" fn drop_int_array(arr: Array) {
-    // TODO: null check on arr
-    unsafe { Vec::from_raw_parts(arr.data as *mut i32, arr.len, arr.len) };
-}
-
-/// Free memory "leaked" by rust by sending it back across the FFI boundary
-/// and reconstituting it
-#[no_mangle]
-pub extern "C" fn drop_float_array(arr: Array) {
-    // TODO: null check on arr
-=======
 #[no_mangle]
 pub extern "C" fn drop_int_array(arr: Array) {
     if arr.data.is_null() { return }
@@ -90,7 +74,6 @@
 #[no_mangle]
 pub extern "C" fn drop_float_array(arr: Array) {
     if arr.data.is_null() { return }
->>>>>>> 38427fe5
     unsafe { Vec::from_raw_parts(arr.data as *mut f32, arr.len, arr.len) };
 }
 
